--- conflicted
+++ resolved
@@ -1,22 +1,20 @@
-<<<<<<< HEAD
-# TODO: double-check the computations of fullTAW, fullDr, fullRAW, and FullPerDr to ensure they are correct.
-
-
-=======
->>>>>>> 71b189e3
 """
 ########################################################################
 The model.py module contains the Model class, which defines the
 equations for daily soil water balance calculations based on the FAO-56
 dual crop coefficient method for evapotranspiration (ET) estimation.
+
 The FAO-56 method is described in the following documentation:
 Allen, R. G., Pereira, L. S., Raes, D., Smith, M., 1998.  FAO Irrigation
 and Drainage Paper No. 56. Crop Evapotranspiration: Guidelines for
 Computing Crop Water Requirements. Food and Agriculture Organization of
 the United Nations, Rome Italy.
+
 http://www.fao.org/3/x0490e/x0490e00.htm
+
 The model.py module contains the following:
     Model - A class for managing FAO-56 soil water balance computations.
+
 01/07/2016 Initial Python functions developed by Kelly Thorp
 11/04/2021 Finalized updates for inclusion in the pyfao56 Python package
 10/27/2022 Incorporated Fort Collins ARS stratified soil layers approach
@@ -29,8 +27,10 @@
 
 class Model:
     """A class for managing FAO-56 soil water balance computations.
+
     Manages computations based on FAO-56 methods for evapotranspiration
     and soil water balance calculations (Allen et al., 1998).
+
     Attributes
     ----------
     startDate : datetime
@@ -59,7 +59,6 @@
         columns - ['Year','DOY','DOW','Date','ETref','Kcb','h','Kcmax',
                    'fc','fw','few','De','Kr','Ke','E','DPe','Kc','ETc',
                    'TAW','Zr','p','RAW','Ks','ETcadj','T','DP','Dr',
-<<<<<<< HEAD
                    'PerDr','Irrig','Rain','Year','DOY','DOW','Date']
             Year    - 4-digit year (yyyy)
             DOY     - Day of year (ddd)
@@ -99,44 +98,6 @@
             DOY     - Day of year (ddd)
             DOW     - Day of week
             Date    - Month/Day/Year (mm/dd/yy)
-=======
-                   'fDr','Irrig','Rain','Year','DOY','DOW','Date']
-            Year   - 4-digit year (yyyy)
-            DOY    - Day of year (ddd)
-            DOW    - Day of week
-            Date   - Month/Day/Year (mm/dd/yy)
-            ETref  - Daily reference evapotranspiration (mm)
-            Kcb    - Basal crop coefficient
-            h      - Plant height (m)
-            Kcmax  - Upper limit crop coefficient, FAO-56 Eq. 72
-            fc     - Canopy cover fraction, FAO-56 Eq. 76
-            fw     - Fraction soil surface wetted, FAO-56 Table 20
-            few    - Exposed & wetted soil fraction, FAO-56 Eq. 75
-            De     - Cumulative depth of evaporation, FAO-56 Eqs. 77&78
-            Kr     - Evaporation reduction coefficient, FAO-56 Eq. 74
-            Ke     - Evaporation coefficient, FAO-56 Eq. 71
-            E      - Soil water evaporation (mm), FAO-56 Eq. 69
-            DPe    - Percolation under exposed soil (mm), FAO-56 Eq. 79
-            Kc     - Crop coefficient, FAO-56 Eq. 69
-            ETc    - Non-stressed crop ET (mm), FAO-56 Eq. 69
-            TAW    - Total available water (mm), FAO-56 Eq. 82
-            Zr     - Root depth (m), FAO-56 page 279
-            p      - Fraction depleted TAW, FAO-56 p162 and Table 22
-            RAW    - Readily available water (mm), FAO-56 Equation 83
-            Ks     - Transpiration reduction factor, FAO-56 Eq. 84
-            ETcadj - Adjusted crop ET (mm), FAO-56 Eq. 80
-            T      - Adjusted crop transpiration (mm)
-            DP     - Deep percolation (mm), FAO-56 Eq. 88
-            Dr     - Soil water depletion (mm), FAO-56 Eqs. 85 & 86
-            fDr    - Root zone soil water depletion fraction (mm/mm)
-            Irrig  - Depth of irrigation (mm)
-            Rain   - Depth of precipitation (mm)
-            Year   - 4-digit year (yyyy)
-            DOY    - Day of year (ddd)
-            DOW    - Day of week
-            Date   - Month/Day/Year (mm/dd/yy)
-
->>>>>>> 71b189e3
     Methods
     -------
     savefile(filepath='pyfao56.out')
@@ -147,6 +108,7 @@
 
     def __init__(self,start, end, par, wth, irr, sol=None, upd=None):
         """Initialize the Model class attributes.
+
         Parameters
         ----------
         start : str
@@ -176,14 +138,9 @@
         self.upd = upd
         self.cnames = ['Year','DOY','DOW','Date','ETref','Kcb','h',
                        'Kcmax','fc','fw','few','De','Kr','Ke','E','DPe',
-<<<<<<< HEAD
                        'Kc','ETc','TAW','TAWrmax','Zr','p','RAW',
                        'RAWrmax','Ks','ETcadj','T','DP','Dr','fDr',
                        'Drmax','fDrmax','Irrig','Rain','Year',
-=======
-                       'Kc','ETc','TAW','Zr','p','RAW','Ks','ETcadj',
-                       'T','DP','Dr','fDr','Irrig','Rain','Year',
->>>>>>> 71b189e3
                        'DOY','DOW','Date']
         self.odata = pd.DataFrame(columns=self.cnames)
 
@@ -205,10 +162,7 @@
                 'Ks':'{:5.3f}'.format,'ETcadj':'{:6.3f}'.format,
                 'T':'{:6.3f}'.format,'DP':'{:7.3f}'.format,
                 'Dr':'{:7.3f}'.format,'fDr':'{:7.3f}'.format,
-<<<<<<< HEAD
                 'Drmax':'{:7.3f}'.format, 'fDrmax':'{:7.3f}'.format,
-=======
->>>>>>> 71b189e3
                 'Irrig':'{:7.3f}'.format,'Rain':'{:7.3f}'.format}
         ast='*'*72
         s = ('{:s}\n'
@@ -217,26 +171,22 @@
              '{:s}\n'
              'Year-DOY  Year  DOY  DOW      Date  ETref   Kcb     h'
              ' Kcmax    fc    fw   few      De    Kr    Ke      E'
-<<<<<<< HEAD
              '     DPe    Kc    ETc     TAW TAWrmax    Zr     p     '
              'RAW RAWrmax    Ks ETcadj      T      DP      Dr     fDr'
              '   Drmax  fDrmax   Irrig    Rain  Year  DOY  DOW      '
              'Date\n'
-=======
-             '     DPe    Kc    ETc     TAW    Zr     p     RAW'
-             '    Ks ETcadj      T      DP      Dr     fDr   Irrig'
-             '    Rain  Year  DOY  DOW      Date\n'
->>>>>>> 71b189e3
              ).format(ast,ast)
         s += self.odata.to_string(header=False,formatters=fmts)
         return s
 
     def savefile(self,filepath='pyfao56.out'):
         """Save pyfao56 output data to a file.
+
         Parameters
         ----------
         filepath : str, optional
             Any valid filepath string (default = 'pyfao56.out')
+
         Raises
         ------
         FileNotFoundError
@@ -326,53 +276,6 @@
         io.wndht = self.wth.wndht
         io.rfcrp = self.wth.rfcrp
         self.odata = pd.DataFrame(columns=self.cnames)
-<<<<<<< HEAD
-        # Accessing SoilProfile class if it is populated:
-        if self.sol is not None:
-            # Making lists of SoilProfile class variables:
-            io.BttmDpths = list(self.sol.sdata.index)
-            io.LayersFC = list(self.sol.sdata['thetaFC'])
-            io.LayersWP = list(self.sol.sdata['thetaWP'])
-            io.Layers0 = list(self.sol.sdata['theta0'])
-
-            # Using SoilProfile class variables for initialization of Dr
-            Dr = 0
-            Drmax = 0
-            # Setting TAWrmax to zero at the start
-            TAWrmax = 0
-            # Getting initial root depth in cm
-            Zr_ini = io.Zrini * 100
-            # Getting the maximum root zone depth in cm
-            Zrmax = io.Zrmax * 100
-            # Iterating through soil profile in 1 cm increments
-            for cm in list(range(1, io.BttmDpths[-1] + 1)):
-                # Finding index of profile layer that the iteration
-                # depth is less than or equal to
-                end_idx = [idx for (idx, bdep) in
-                           enumerate(io.BttmDpths) if cm <= bdep][0]
-                # Computing initial soil water depletion
-                if cm <= Zr_ini:
-                    Dr += (io.LayersFC[end_idx] - io.Layers0[end_idx])
-                # Computing TAW in the full root zone by summing TAW
-                # of the iteration depths to the maximum root zone
-                if cm <= Zrmax:
-                    TAWrmax += (io.LayersFC[end_idx] -
-                                io.LayersWP[end_idx])
-                    Drmax += (io.LayersFC[end_idx] -
-                               io.Layers0[end_idx])
-            # Converting from cm to mm and setting initial Dr, TAWrmax
-            io.Dr = Dr * 10
-            io.TAWrmax = TAWrmax * 10
-            io.Drmax = Drmax * 10
-        else:
-            #Initial soil water depletion (Dr, mm) - FAO-56 Equation 87
-            io.Dr = 1000.0 * (io.thetaFC - io.theta0) * io.Zrini
-            # Initial soil water depletion for full soil profile
-            io.Drmax = 1000.0 * (io.thetaFC - io.theta0) * io.Zrmax
-            # Total available water for full, homogenized soil layer
-            io.TAWrmax = 1000.0 * (io.thetaFC - io.thetaWP) * io.Zrmax
-=======
->>>>>>> 71b189e3
 
         while tcurrent <= self.endDate:
             mykey = tcurrent.strftime('%Y-%j')
@@ -419,20 +322,12 @@
             doy = tcurrent.strftime('%j') #Day of Year
             dow = tcurrent.strftime('%a') #Day of Week
             dat = tcurrent.strftime('%m/%d/%y') #Date mm/dd/yy
-<<<<<<< HEAD
             data = [year, doy, dow, dat, io.ETref, io.Kcb, io.h,
                     io.Kcmax, io.fc, io.fw, io.few, io.De, io.Kr, io.Ke,
                     io.E, io.DPe, io.Kc, io.ETc, io.TAW, io.TAWrmax,
                     io.Zr, io.p, io.RAW, io.RAWrmax, io.Ks, io.ETcadj,
                     io.T, io.DP, io.Dr, io.fDr, io.Drmax, io.fDrmax,
                     io.idep, io.rain, year, doy, dow, dat]
-=======
-            data = [year,doy,dow,dat,io.ETref,io.Kcb,io.h,io.Kcmax,
-                    io.fc,io.fw,io.few,io.De,io.Kr,io.Ke,io.E,io.DPe,
-                    io.Kc,io.ETc,io.TAW,io.Zr,io.p,io.RAW,io.Ks,
-                    io.ETcadj,io.T,io.DP,io.Dr,io.fDr,io.idep,io.rain,
-                    year,doy,dow,dat]
->>>>>>> 71b189e3
             self.odata.loc[mykey] = data
 
             tcurrent = tcurrent + tdelta
@@ -440,6 +335,7 @@
 
     def _advance(self, io):
         """Advance the model by one daily timestep.
+
         Parameters
         ----------
         io : ModelState object
@@ -543,12 +439,8 @@
 
         #Readily available water (RAW, mm) - FAO-56 Equation 83
         io.RAW = io.p * io.TAW
-<<<<<<< HEAD
-        #Readily available water down to max root zone (RAWrmax, mm)
-=======
 
         # Readily available water for max root depth (RAWrmax, mm)
->>>>>>> 71b189e3
         io.RAWrmax = io.p * io.TAWrmax
 
         #Transpiration reduction factor (Ks, 0.0-1.0) - FAO-56 Eq. 84
@@ -566,17 +458,6 @@
         #Root zone soil water depletion (Dr, mm) - FAO-56 Eqs. 85 & 86
         Dr = io.Dr - (io.rain - runoff) - io.idep + io.ETcadj + io.DP
         io.Dr = sorted([0.0, Dr, io.TAW])[1]
-<<<<<<< HEAD
-        #Max root zone depth soil water depletion (Drmax, mm)
-        Drmax = io.Drmax - (io.rain - runoff) - io.idep + io.ETcadj \
-                 + io.DP
-        io.Drmax = sorted([0.0, Drmax, io.TAWrmax])[1]
-
-        #Fractional root zone soil water depletion (fDr)
-        io.fDr = (1.0 - ((io.TAW - io.Dr) / io.TAW))
-        #Fractional soil water depletion in max root zone (fDrmax)
-        io.fDrmax = (1.0 - ((io.TAWrmax - io.Drmax) / io.TAWrmax))
-=======
 
         #Soil water depletion at max root depth (Drmax, mm)
         Drmax= io.Drmax - (io.rain-runoff) - io.idep + io.ETcadj + io.DP
@@ -586,5 +467,4 @@
         io.fDr = (1.0-((io.TAW - io.Dr)/io.TAW))
 
         #Soil water depletion fraction at max root depth (fDrmax, mm/mm)
-        io.fDrmax = (1.0-((io.TAWrmax - io.fDr)/io.TAWrmax))
->>>>>>> 71b189e3
+        io.fDrmax = (1.0-((io.TAWrmax - io.fDr)/io.TAWrmax))